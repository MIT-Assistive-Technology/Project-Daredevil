<<<<<<< HEAD
# Project Daredevil

A computer vision and spatial audio system that combines object detection, monocular depth estimation, and spatial audio processing to create an immersive audio experience based on detected objects in the camera view.

## Overview

Project Daredevil consists of four main modules:

1. **Camera Module** - Handles video streaming from various sources including phone cameras
2. **Detection Module** - Object detection and tracking (YOLO-based)
3. **Depth Module** - Monocular depth estimation using Hugging Face DPT models
4. **Spatial Audio Module** - Converts object positions and depths to spatial audio

## Features

- **Phone Camera Support**: Stream from iPhone/Android via various methods
- **Real-time Object Detection**: Live tracking of objects (focused on water bottles)
- **Monocular Depth Estimation**: Depth estimation without depth sensors
- **Spatial Audio**: Stereo panning based on object position and depth
- **Modular Design**: Each component can be used independently
- **Apple Silicon Optimized**: Uses MPS acceleration for depth processing

## Installation

### Prerequisites

- Python 3.8+
- macOS (for Apple Silicon optimization)
- Camera access permissions

### Setup

1. Clone the repository:
```bash
git clone <repository-url>
cd Project-Daredevil
```

2. Create and activate virtual environment:
```bash
python3 -m venv env
source env/bin/activate  # On macOS/Linux
```

3. Install dependencies:
```bash
pip install --upgrade pip
pip install torch torchvision transformers opencv-python numpy ultralytics
```

## Phone Camera Setup

### Method 1: EpocCam (Recommended)

1. **Install EpocCam**:
   - Download EpocCam from the App Store (iPhone) or Google Play (Android)
   - Install EpocCam Server on your Mac from [https://www.elgato.com/epoccam](https://www.elgato.com/epoccam)

2. **Setup**:
   - Connect iPhone to Mac via USB or WiFi
   - Open EpocCam on iPhone
   - EpocCam will appear as a camera device (usually index 1 or 2)

3. **Test**:
```bash
python camera/index.py
```

### Method 2: DroidCam (Android)

1. **Install DroidCam**:
   - Download DroidCam from Google Play Store
   - Install DroidCam Server on Mac from [https://droidcam.com](https://droidcam.com)

2. **Setup**:
   - Connect via USB or WiFi
   - DroidCam will appear as camera device

### Method 3: IP Webcam (Android)

1. **Install IP Webcam**:
   - Download IP Webcam from Google Play Store

2. **Setup**:
   - Start IP Webcam on phone
   - Note the IP address (e.g., 192.168.1.100:8080)
   - Use IP camera streaming in the camera module

### Method 4: Continuity Camera (iPhone)

1. **Enable Continuity Camera**:
   - iPhone must be signed into same Apple ID as Mac
   - iPhone must be nearby and unlocked

2. **Usage**:
   - Continuity Camera appears as camera index 1+
   - Automatically detected by the camera module

## Quick Start Commands

### Run Everything (Recommended)
```bash
# Auto-detect best camera (tries external first, falls back to laptop)
python run_depth.py

# Force laptop camera
python run_depth.py --laptop

# Force external camera (phone/USB)
python run_depth.py --external
```

### Test Everything Works
```bash
# Run all tests
python run_depth.py --test

# List available cameras
python run_depth.py --list-cameras

# Run integrated demo
python run_depth.py --demo
```

### Individual Components
```bash
# Test depth processing only
python depth/test_depth_integration.py

# Live depth streaming
python depth/depth_stream.py

# Integrated demo
python depth/example_integration.py
```

## Module Documentation

### Camera Module (`camera/`)

Handles video streaming from various sources.

**Key Features**:
- Auto-detection of available cameras
- Phone camera support via EpocCam, DroidCam, Continuity Camera
- IP camera streaming
- Unified interface for all camera types

**Usage**:
```python
from camera import CameraStream, create_phone_camera_stream

# Auto-detect phone camera
camera = create_phone_camera_stream()

# Or use specific camera
camera = CameraStream(camera_index=1)

# Get frame
frame = camera.get_frame()
```

### Depth Module (`depth/`)

Monocular depth estimation using Hugging Face DPT models.

**Key Features**:
- Offline-capable depth estimation
- Bounding box ROI processing
- Multiple normalization methods
- Apple Silicon acceleration
- Integration-ready interface

**Usage**:
```python
from depth import DepthProcessor, create_depth_processor

processor = create_depth_processor()
result = processor.get_depth_for_spatial_audio(frame, bbox)
depth_value = result['normalized_depth']  # 0.0 to 1.0
```

### Detection Module (`detection/`)

Object detection and tracking (YOLO-based).

**Status**: In development
**Focus**: Water bottle detection for demo purposes

### Spatial Audio Module (`spatial-audio/`)

Converts object positions and depths to spatial audio.

**Status**: Completed
**Features**: Stereo panning, depth-based audio positioning

## Coordinate System

The system uses a universal coordinate system:

- **Origin**: Top-left corner (0, 0)
- **X-axis**: Left to right (0 to frame_width)
- **Y-axis**: Top to bottom (0 to frame_height)
- **Bounding Box Format**: [x1, y1, x2, y2]
- **Depth Values**: Normalized to 0.0-1.0 range

## Performance

- **Depth Processing**: ~12.8 FPS on Apple Silicon
- **Camera Streaming**: 30 FPS
- **Memory Usage**: ~1GB for depth model
- **Latency**: ~78ms per frame for depth processing

## Troubleshooting

### Camera Issues

**Problem**: "Could not open camera"
**Solution**: 
1. Check camera permissions in System Preferences
2. Try different camera indices (0, 1, 2)
3. Restart camera applications

**Problem**: Phone camera not detected
**Solution**:
1. Ensure EpocCam/DroidCam is running on phone
2. Check USB/WiFi connection
3. Try IP camera method

### Depth Processing Issues

**Problem**: Model loading fails
**Solution**:
1. Check internet connection for first download
2. Verify sufficient disk space
3. Check PyTorch installation

**Problem**: Low performance
**Solution**:
1. Use smaller frame sizes
2. Process only necessary bounding boxes
3. Use median method for depth calculation

### Permission Issues

**Problem**: Camera access denied
**Solution**:
1. Go to System Preferences > Security & Privacy > Camera
2. Enable camera access for Terminal/Python
3. Restart the application

## Development

### Adding New Features

1. **New Camera Source**: Add to `camera/index.py`
2. **New Depth Model**: Extend `depth/depth_processor.py`
3. **New Detection Class**: Modify detection module
4. **New Audio Effect**: Extend spatial audio module

### Testing

Run integration tests:
```bash
python depth/test_depth_integration.py
```

### Code Structure

```
Project-Daredevil/
├── camera/           # Camera streaming module
├── detection/        # Object detection module
├── depth/           # Depth estimation module
├── spatial-audio/   # Spatial audio module
├── env/             # Virtual environment
└── README.md        # This file
```

## Contributing

1. Fork the repository
2. Create a feature branch
3. Make your changes
4. Add tests
5. Submit a pull request

## License

See LICENSE file for details.

## Acknowledgments

- Hugging Face for the DPT depth estimation models
- Ultralytics for YOLO object detection
- OpenCV for computer vision utilities
- Apple for Continuity Camera support
=======
# Project Daredevil 
**Spatial Audio Blind Assistance**

Project Daredevil explores how consumer devices (such as iPhone, AirPods, webcams) can be used to provide affordable/real-time spatial audio feedback to blind and low-vision users. Our goal is to create a proof-of-concept system that translates depth perception into sound—like digital echolocation—to enhance spatial awareness in everyday environments.

---

## Overview
With our codesigners Eric and Scott, we are working to unlock the capabilities of everyday devices—like smartphones and headphones—to provide accessible, real-time assistance for blind users.

**Our approach:**
1. Detect objects with computer vision (i.e., water bottle, glass of water).
2. Estimate depth using monocular depth models, using the object detection to clean up the signal.
3. Stream continuous spatial audio cues that adapt as the user moves.
4. Work toward an iOS-based system (LiDAR, ARKit, AirPods spatial audio), or an SDK version for AR glasses.

---

## Motivations
- Make spatial awareness assistance affordable and portable!
- Provide subtle, continuous cues (such as ambient whooshes, localized pitch shifts) instead of overwhelming object-to-sound mappings.
- Enable detection of key social and safety cues such as:
  - An approaching handshake.
  - Objects moving into one’s path.
  - "The last 10 feet" problem.
  - Ambient depth shifts in hallways or open spaces.

---

## Current Semester Workflow
1. **Object Detection** – YOLO with COCO dataset.
2. **Depth Estimation** – Explore monocular CV models (MiDaS, DPT) in Python.
3. **Spatial Audio Rendering** – Experiment with libraries such as [spaudiopy](https://github.com/chris-hld/spaudiopy).
4. **Integration** – Prototype real-time depth-to-audio pipeline.

---

Tasks and issues are tracked in our [GitHub Project Board](https://github.com/orgs/MIT-Assistive-Technology/projects/1/views/1).

---

## Goals
We’ll consider this semester’s prototype successful if:
- A webcam-based MVP can detect objects, estimate depth, and produce directional audio feedback in real time.
- The system demonstrates **clear, intuitive audio depth cues** for our codesigners.
Therefore, most of our effort will lay in understanding how to best implement the feedback system.

**Stretch Goals:**
- Add spoken triggers or voice commands.
- Move toward iOS app development (LiDAR + ARKit + AirPods).
- Explore continuous ambient spatial audio for full-scene awareness.

---

## Limitations
- **User safety** – Audio cues must not interfere with natural hearing or overwhelm.
- **Tech limits** – Webcams lack 360° coverage, unlike high-end LiDAR rigs or more complicated setups.
- **Training** – Users may need adaptation time to interpret depth cues, especially if they are relative depths.

---

*MIT Assistive Technology Club — Fall 2025*
>>>>>>> 66db56ad
<|MERGE_RESOLUTION|>--- conflicted
+++ resolved
@@ -1,4 +1,3 @@
-<<<<<<< HEAD
 # Project Daredevil
 
 A computer vision and spatial audio system that combines object detection, monocular depth estimation, and spatial audio processing to create an immersive audio experience based on detected objects in the camera view.
@@ -186,13 +185,15 @@
 Object detection and tracking (YOLO-based).
 
 **Status**: In development
+
 **Focus**: Water bottle detection for demo purposes
 
 ### Spatial Audio Module (`spatial-audio/`)
 
 Converts object positions and depths to spatial audio.
 
-**Status**: Completed
+**Status**: In development
+
 **Features**: Stereo panning, depth-based audio positioning
 
 ## Coordinate System
@@ -278,85 +279,104 @@
 └── README.md        # This file
 ```
 
-## Contributing
-
-1. Fork the repository
-2. Create a feature branch
-3. Make your changes
-4. Add tests
-5. Submit a pull request
-
-## License
-
-See LICENSE file for details.
-
 ## Acknowledgments
 
 - Hugging Face for the DPT depth estimation models
 - Ultralytics for YOLO object detection
 - OpenCV for computer vision utilities
 - Apple for Continuity Camera support
-=======
-# Project Daredevil 
+# Project Daredevil
+
 **Spatial Audio Blind Assistance**
 
 Project Daredevil explores how consumer devices (such as iPhone, AirPods, webcams) can be used to provide affordable/real-time spatial audio feedback to blind and low-vision users. Our goal is to create a proof-of-concept system that translates depth perception into sound—like digital echolocation—to enhance spatial awareness in everyday environments.
 
----
-
-## Overview
-With our codesigners Eric and Scott, we are working to unlock the capabilities of everyday devices—like smartphones and headphones—to provide accessible, real-time assistance for blind users.
-
-**Our approach:**
-1. Detect objects with computer vision (i.e., water bottle, glass of water).
-2. Estimate depth using monocular depth models, using the object detection to clean up the signal.
-3. Stream continuous spatial audio cues that adapt as the user moves.
-4. Work toward an iOS-based system (LiDAR, ARKit, AirPods spatial audio), or an SDK version for AR glasses.
-
----
-
-## Motivations
+## Project Overview
+
+Project Daredevil consists of four main modules:
+
+1. **Camera Module** - Handles video streaming from various sources including phone cameras
+2. **Detection Module** - Object detection and tracking (YOLO-based)
+3. **Depth Module** - Monocular depth estimation using Hugging Face DPT models
+4. **Spatial Audio Module** - Converts object positions and depths to spatial audio
+
+## Project Motivations 
+
 - Make spatial awareness assistance affordable and portable!
 - Provide subtle, continuous cues (such as ambient whooshes, localized pitch shifts) instead of overwhelming object-to-sound mappings.
 - Enable detection of key social and safety cues such as:
-  - An approaching handshake.
-  - Objects moving into one’s path.
-  - "The last 10 feet" problem.
-  - Ambient depth shifts in hallways or open spaces.
+  - An approaching handshake
+  - Objects moving into one's path
+  - "The last 10 feet" problem
+  - Ambient depth shifts in hallways or open spaces
+
+## External Camera Options
+
+Four ways to use a phone as your camera:
+
+1. **DroidCam (Android)**
+   - Install DroidCam from Play Store
+   - Get DroidCam Server from [droidcam.com](https://droidcam.com)
+   - Connect via USB/WiFi
+   - Shows up as camera device
+
+2. **IP Webcam (Android)**
+   - Install IP Webcam from Play Store 
+   - Run on phone to get IP (e.g., 192.168.1.100:8080)
+   - Configure in camera module settings
+
+3. **Continuity Camera (iPhone)**
+   - Uses Apple Continuity feature
+   - iPhone + Mac need same Apple ID
+   - Phone must be nearby and unlocked
+   - Auto-detected as camera index 1+
+
+## Repository Structure
+
+```bash
+Project-Daredevil/
+├── camera/           # Camera streaming module
+├── detection/        # Object detection & tracking
+├── depth/           # Depth estimation module
+├── spatial-audio/   # Spatial audio processing
+├── env/             # Virtual environment
+└── README.md        # This file
+```
+
+## Success Criteria
+
+Our prototype should demonstrate:
+
+- Real-time object detection, depth estimation and directional audio
+- Clear, intuitive audio depth cues for our codesigners
+- Smooth integration of all system components
+
+Future goals include:
+
+- Voice command integration
+- iOS native app (LiDAR + ARKit + AirPods)
+- Continuous ambient spatial audio
+
+## Current Limitations
+
+- **Safety**: Audio feedback must not interfere with natural hearing
+- **Hardware**: Standard webcams have limited field of view
+- **Learning Curve**: Users need time to interpret depth-based audio cues
+
+## Development
+
+Project progress is tracked in our [GitHub Project Board](https://github.com/orgs/MIT-Assistive-Technology/projects/1/views/1).
+
+## Credits
+
+- Hugging Face - DPT depth estimation models
+- Ultralytics - YOLO object detection
+- OpenCV - Computer vision framework
+- Apple - Continuity Camera API
 
 ---
 
-## Current Semester Workflow
-1. **Object Detection** – YOLO with COCO dataset.
-2. **Depth Estimation** – Explore monocular CV models (MiDaS, DPT) in Python.
-3. **Spatial Audio Rendering** – Experiment with libraries such as [spaudiopy](https://github.com/chris-hld/spaudiopy).
-4. **Integration** – Prototype real-time depth-to-audio pipeline.
-
----
-
-Tasks and issues are tracked in our [GitHub Project Board](https://github.com/orgs/MIT-Assistive-Technology/projects/1/views/1).
-
----
-
-## Goals
-We’ll consider this semester’s prototype successful if:
-- A webcam-based MVP can detect objects, estimate depth, and produce directional audio feedback in real time.
-- The system demonstrates **clear, intuitive audio depth cues** for our codesigners.
-Therefore, most of our effort will lay in understanding how to best implement the feedback system.
-
-**Stretch Goals:**
-- Add spoken triggers or voice commands.
-- Move toward iOS app development (LiDAR + ARKit + AirPods).
-- Explore continuous ambient spatial audio for full-scene awareness.
-
----
-
-## Limitations
-- **User safety** – Audio cues must not interfere with natural hearing or overwhelm.
-- **Tech limits** – Webcams lack 360° coverage, unlike high-end LiDAR rigs or more complicated setups.
-- **Training** – Users may need adaptation time to interpret depth cues, especially if they are relative depths.
-
----
-
-*MIT Assistive Technology Club — Fall 2025*
->>>>>>> 66db56ad
+## About
+
+MIT Assistive Technology Club
+Fall 2025 Project